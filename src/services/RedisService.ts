--- conflicted
+++ resolved
@@ -34,7 +34,6 @@
 
 export interface RedisServiceLike {
   connect(): Promise<void>;
-<<<<<<< HEAD
   disconnect(): Promise<void>;
   isConnected(): boolean;
   saveRoomMetadata?(roomId: string, metadata: StoredRoomMetadata): Promise<boolean>;
@@ -52,19 +51,12 @@
   deleteRoom?(roomId: string): Promise<boolean>;
   getAllActiveRooms?(): Promise<string[]>;
   updateRoomActivity?(roomId: string): Promise<boolean>;
-=======
-  saveRoom(roomId: string, room: StoredRoom): Promise<boolean>;
-  getRoom(roomId: string): Promise<StoredRoom | null>;
->>>>>>> f60f4b9d
   cleanupExpiredRooms(): Promise<number>;
   healthCheck(): Promise<{ connected: boolean; roomCount: number; error?: string }>;
 }
 
-<<<<<<< HEAD
+
 export class RedisService implements RedisServiceLike {
-=======
-export class RedisService {
->>>>>>> f60f4b9d
   private client: RedisClientType;
   private connected: boolean = false;
 
